// Typescript Declaration File for Node Chess module
// https://www.npmjs.com/package/chess

declare namespace Chess {
  export function create(opts?: { PGN: boolean }): AlgebraicGameClient
  export function createSimple(): SimpleGameClient

  interface GameStatus {
    /** Whether either of the side is under check */
    isCheck: boolean
    /** Whether either of the side is checkmated */
    isCheckMate: boolean
    /** Whether game has ended by threefold repetition */
    isRepetition: boolean
    /** Whether game has ended by stalemate */
    isStalemate: boolean
  }

  interface SimpleGameStatus extends GameStatus {
    /** Current board configuration */
    board: ChessBoard
  }

  interface AlgebraicGameStatus extends SimpleGameStatus {
    /** Hash of next possible moves with key as notation and value as src-dest mapping */
    notatedMoves: Record<string, NotatedMove>
  }

  interface GameClient extends GameStatus {
    /** The Game object, which includes the board and move history. */
    game: Game
    /** An array of pieces (src) which can move to the different squares. */
    validMoves: ValidMove[]
    /** Game Validation Object */
    validation: GameValidation
    /** Add event listeners */
    on(event: ChessEvent, cbk: () => void): void
    /**
     * Make a move on the board
     * @param notation Notation of move in PGN format
     */
    move(notation: string): PlayedMove
    getStatus(): AlgebraicGameStatus | SimpleGameStatus
  }

  interface SimpleGameClient extends GameClient {
    getStatus(): SimpleGameStatus
  }

  interface AlgebraicGameClient extends GameClient {
    /** Hash of next possible moves with key as notation and value as src-dest mapping */
    notatedMoves: Record<string, NotatedMove>
    /** Whether notation is safe for PGN or not */
    PGN: boolean
    getStatus(): AlgebraicGameStatus
  }

  type File = string
  type Rank = number
  type ChessEvent = 'check' | 'checkmate'

  interface PlayedMove {
    move: {
      algebraic: string
      capturedPiece: Piece?
      castle: boolean
      enPassant: boolean
      postSquare: Square
      prevSquare: Square
    }
    undo(): void
  }

  interface Game {
    board: ChessBoard
    moveHistory: Move[]
  }

  interface GameValidation {
    game: Game
  }

  interface ChessBoard {
    squares: Square[]
    lastMovedPiece: Piece
  }

  interface Move {
    algebraic: string
    capturedPiece: Piece?
    hashCode: string
    piece: Piece
    promotion: boolean
    postFile: File
    postRank: Rank
    prevFile: File
    prevRank: Rank
  }

  interface NotatedMove {
    dest: Square
    src: Square
  }

  interface ValidMove {
    squares: Square[]
    src: Square
  }

  interface Square {
    file: File
    piece: Piece?
    rank: Rank
  }

  interface Side {
    name: 'white' | 'black'
  }

  interface Piece {
    type: string
    notation: string
    moveCount: number
    side: Side
  }

  type Piece = Pawn | Knight | Bishop | Rook | Queen | King

  class Pawn implements Piece {
    notation: ''
    type: 'pawn'
  }

  class Knight implements Piece {
    notation: 'N'
<<<<<<< HEAD
=======
    side: Side
>>>>>>> 3dc60314
    type: 'knight'
  }

  class Bishop implements Piece {
    notation: 'B'
    type: 'bishop'
  }

  class Rook implements Piece {
    notation: 'R'
    type: 'rook'
  }

  class Queen implements Piece {
    notation: 'Q'
    type: 'queen'
  }

  class King implements Piece {
    notation: 'K'
    type: 'king'
  }
}

export = Chess<|MERGE_RESOLUTION|>--- conflicted
+++ resolved
@@ -117,7 +117,14 @@
     name: 'white' | 'black'
   }
 
-  interface Piece {
+  interface IPiece {
+    type: string
+    notation: string
+    moveCount: number
+    side: Side
+  }
+
+  class AbstractPiece implements IPiece {
     type: string
     notation: string
     moveCount: number
@@ -126,36 +133,32 @@
 
   type Piece = Pawn | Knight | Bishop | Rook | Queen | King
 
-  class Pawn implements Piece {
+  class Pawn extends AbstractPiece {
     notation: ''
     type: 'pawn'
   }
 
-  class Knight implements Piece {
+  class Knight extends AbstractPiece {
     notation: 'N'
-<<<<<<< HEAD
-=======
-    side: Side
->>>>>>> 3dc60314
     type: 'knight'
   }
 
-  class Bishop implements Piece {
+  class Bishop extends AbstractPiece {
     notation: 'B'
     type: 'bishop'
   }
 
-  class Rook implements Piece {
+  class Rook extends AbstractPiece {
     notation: 'R'
     type: 'rook'
   }
 
-  class Queen implements Piece {
+  class Queen extends AbstractPiece {
     notation: 'Q'
     type: 'queen'
   }
 
-  class King implements Piece {
+  class King extends AbstractPiece {
     notation: 'K'
     type: 'king'
   }
